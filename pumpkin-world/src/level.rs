use dashmap::{DashMap, Entry};
use log::trace;
use num_traits::Zero;
use pumpkin_config::{advanced_config, chunk::ChunkFormat};
use pumpkin_data::{Block, block_properties::has_random_ticks};
use pumpkin_util::math::{position::BlockPos, vector2::Vector2};
use rand::{Rng, SeedableRng, rngs::SmallRng};
use rayon::{ThreadPool, ThreadPoolBuilder};
use std::{
    collections::HashMap,
    path::PathBuf,
    sync::{
        Arc,
        atomic::{AtomicBool, Ordering},
    },
};
use tokio::{
    select,
    sync::{
        Mutex, Notify, RwLock,
        mpsc::{self, UnboundedReceiver},
    },
    task::JoinHandle,
};
use tokio_util::task::TaskTracker;

use crate::{
    BlockStateId,
    block::{RawBlockState, entities::BlockEntity},
    chunk::{
        ChunkData, ChunkEntityData, ChunkParsingError, ChunkReadingError, ScheduledTick,
        TickPriority,
        format::{anvil::AnvilChunkFile, linear::LinearFile},
        io::{Dirtiable, FileIO, LoadedData, file_manager::ChunkFileManager},
    },
    dimension::Dimension,
    generation::{Seed, get_world_gen, implementation::WorldGenerator},
    world::BlockRegistryExt,
};

pub type SyncChunk = Arc<RwLock<ChunkData>>;
pub type SyncEntityChunk = Arc<RwLock<ChunkEntityData>>;

/// The `Level` module provides functionality for working with chunks within or outside a Minecraft world.
///
/// Key features include:
///
/// - **Chunk Loading:** Efficiently loads chunks from disk.
/// - **Chunk Caching:** Stores accessed chunks in memory for faster access.
/// - **Chunk Generation:** Generates new chunks on-demand using a specified `WorldGenerator`.
///
/// For more details on world generation, refer to the `WorldGenerator` module.
pub struct Level {
    pub seed: Seed,
    block_registry: Arc<dyn BlockRegistryExt>,
    level_folder: LevelFolder,

    // Holds this level's spawn chunks, which are always loaded
    spawn_chunks: Arc<DashMap<Vector2<i32>, SyncChunk>>,

    // Chunks that are paired with chunk watchers. When a chunk is no longer watched, it is removed
    // from the loaded chunks map and sent to the underlying ChunkIO
    loaded_chunks: Arc<DashMap<Vector2<i32>, SyncChunk>>,
    loaded_entity_chunks: Arc<DashMap<Vector2<i32>, SyncEntityChunk>>,

    chunk_watchers: Arc<DashMap<Vector2<i32>, usize>>,

    chunk_saver: Arc<dyn FileIO<Data = SyncChunk>>,
    entity_saver: Arc<dyn FileIO<Data = SyncEntityChunk>>,

    world_gen: Arc<dyn WorldGenerator>,

    /// Semaphore to limit concurrent chunk generation tasks
    //chunk_generation_semaphore: Arc<Semaphore>,
    /// Map to deduplicate chunk generation and avoid DashMap write lock
    chunk_generation_locks: Arc<Mutex<HashMap<Vector2<i32>, Arc<Notify>>>>,
    /// Tracks tasks associated with this world instance
    tasks: TaskTracker,
    /// Notification that interrupts tasks for shutdown
    pub shutdown_notifier: Notify,

    /// Pool of threads for world generation
    world_gen_pool: Arc<ThreadPool>,
}

pub struct TickData {
    pub block_ticks: Vec<ScheduledTick>,
    pub fluid_ticks: Vec<ScheduledTick>,
    pub random_ticks: Vec<ScheduledTick>,
    pub block_entities: Vec<Arc<dyn BlockEntity>>,
}

#[derive(Clone)]
pub struct LevelFolder {
    pub root_folder: PathBuf,
    pub region_folder: PathBuf,
    pub entities_folder: PathBuf,
}

impl Level {
    pub fn from_root_folder(
        root_folder: PathBuf,
        block_registry: Arc<dyn BlockRegistryExt>,
        seed: i64,
        dimension: Dimension,
    ) -> Self {
        // If we are using an already existing world we want to read the seed from the level.dat, If not we want to check if there is a seed in the config, if not lets create a random one
        let region_folder = root_folder.join("region");
        if !region_folder.exists() {
            std::fs::create_dir_all(&region_folder).expect("Failed to create Region folder");
        }
        let entities_folder = root_folder.join("entities");
        if !entities_folder.exists() {
            std::fs::create_dir_all(&region_folder).expect("Failed to create Entities folder");
        }
        let level_folder = LevelFolder {
            root_folder,
            region_folder,
            entities_folder,
        };

        // TODO: Load info correctly based on world format type

        let seed = Seed(seed as u64);
        let world_gen = get_world_gen(seed, dimension).into();

        let chunk_saver: Arc<dyn FileIO<Data = SyncChunk>> = match advanced_config().chunk.format {
            ChunkFormat::Linear => Arc::new(ChunkFileManager::<LinearFile<ChunkData>>::default()),
            ChunkFormat::Anvil => {
                Arc::new(ChunkFileManager::<AnvilChunkFile<ChunkData>>::default())
            }
        };
        let entity_saver: Arc<dyn FileIO<Data = SyncEntityChunk>> =
            match advanced_config().chunk.format {
                ChunkFormat::Linear => {
                    Arc::new(ChunkFileManager::<LinearFile<ChunkEntityData>>::default())
                }
                ChunkFormat::Anvil => {
                    Arc::new(ChunkFileManager::<AnvilChunkFile<ChunkEntityData>>::default())
                }
            };

        Self {
            seed,
            block_registry,
            world_gen,
            level_folder,
            chunk_saver,
            entity_saver,
            spawn_chunks: Arc::new(DashMap::new()),
            loaded_chunks: Arc::new(DashMap::new()),
            loaded_entity_chunks: Arc::new(DashMap::new()),
            chunk_watchers: Arc::new(DashMap::new()),
            tasks: TaskTracker::new(),
            shutdown_notifier: Notify::new(),
            // Limits concurrent chunk generation tasks to 2x the number of CPUs
            //chunk_generation_semaphore: Arc::new(Semaphore::new(num_cpus::get())),
            chunk_generation_locks: Arc::new(Mutex::new(HashMap::new())),
            world_gen_pool: Arc::new(
                ThreadPoolBuilder::new()
                    //.num_threads((num_cpus::get() - 1).min(1))
                    .build()
                    .unwrap(),
            ),
        }
    }

    /// Spawns a task associated with this world. All tasks spawned with this method are awaited
    /// when the client. This means tasks should complete in a reasonable (no looping) amount of time.
    pub fn spawn_task<F>(&self, task: F) -> JoinHandle<F::Output>
    where
        F: Future + Send + 'static,
        F::Output: Send + 'static,
    {
        self.tasks.spawn(task)
    }

    pub async fn shutdown(&self) {
        log::info!("Saving level...");

        self.shutdown_notifier.notify_waiters();
        self.tasks.close();
        log::debug!("Awaiting level tasks");
        self.tasks.wait().await;
        log::debug!("Done awaiting level chunk tasks");

        // wait for chunks currently saving in other threads
        self.chunk_saver.block_and_await_ongoing_tasks().await;

        // save all chunks currently in memory
        let chunks_to_write = self
            .loaded_chunks
            .iter()
            .map(|chunk| (*chunk.key(), chunk.value().clone()))
            .collect::<Vec<_>>();
        self.loaded_chunks.clear();

        // TODO: I think the chunk_saver should be at the server level
        self.chunk_saver.clear_watched_chunks().await;
        self.write_chunks(chunks_to_write).await;

        log::debug!("Done awaiting level entity tasks");

        // wait for chunks currently saving in other threads
        self.entity_saver.block_and_await_ongoing_tasks().await;

        // save all chunks currently in memory
        let chunks_to_write = self
            .loaded_entity_chunks
            .iter()
            .map(|chunk| (*chunk.key(), chunk.value().clone()))
            .collect::<Vec<_>>();
        self.loaded_entity_chunks.clear();

        // TODO: I think the chunk_saver should be at the server level
        self.entity_saver.clear_watched_chunks().await;
        self.write_entity_chunks(chunks_to_write).await;
    }

    pub fn loaded_chunk_count(&self) -> usize {
        self.loaded_chunks.len()
    }

    pub async fn clean_up_log(&self) {
        self.chunk_saver.clean_up_log().await;
        self.entity_saver.clean_up_log().await;
    }

    pub fn list_cached(&self) {
        for entry in self.loaded_chunks.iter() {
            log::debug!("In map: {:?}", entry.key());
        }
    }

    /// Marks chunks as "watched" by a unique player. When no players are watching a chunk,
    /// it is removed from memory. Should only be called on chunks the player was not watching
    /// before
    pub async fn mark_chunks_as_newly_watched(&self, chunks: &[Vector2<i32>]) {
        for chunk in chunks {
            log::trace!("{chunk:?} marked as newly watched");
            match self.chunk_watchers.entry(*chunk) {
                Entry::Occupied(mut occupied) => {
                    let value = occupied.get_mut();
                    if let Some(new_value) = value.checked_add(1) {
                        *value = new_value;
                        //log::debug!("Watch value for {:?}: {}", chunk, value);
                    } else {
                        log::error!("Watching overflow on chunk {chunk:?}");
                    }
                }
                Entry::Vacant(vacant) => {
                    vacant.insert(1);
                }
            }
        }

        self.chunk_saver
            .watch_chunks(&self.level_folder, chunks)
            .await;
        self.entity_saver
            .watch_chunks(&self.level_folder, chunks)
            .await;
    }

    #[inline]
    pub async fn mark_chunk_as_newly_watched(&self, chunk: Vector2<i32>) {
        self.mark_chunks_as_newly_watched(&[chunk]).await;
    }

    /// Marks chunks no longer "watched" by a unique player. When no players are watching a chunk,
    /// it is removed from memory. Should only be called on chunks the player was watching before
    pub async fn mark_chunks_as_not_watched(&self, chunks: &[Vector2<i32>]) -> Vec<Vector2<i32>> {
        let mut chunks_to_clean = Vec::new();

        for chunk in chunks {
            log::trace!("{chunk:?} marked as no longer watched");
            match self.chunk_watchers.entry(*chunk) {
                Entry::Occupied(mut occupied) => {
                    let value = occupied.get_mut();
                    *value = value.saturating_sub(1);

                    if *value == 0 {
                        occupied.remove_entry();
                        chunks_to_clean.push(*chunk);
                    }
                }
                Entry::Vacant(_) => {
                    // This can be:
                    // - Player disconnecting before all packets have been sent
                    // - Player moving so fast that the chunk leaves the render distance before it
                    // is loaded into memory
                }
            }
        }

        self.chunk_saver
            .unwatch_chunks(&self.level_folder, chunks)
            .await;
        self.entity_saver
            .unwatch_chunks(&self.level_folder, chunks)
            .await;
        chunks_to_clean
    }

    /// Returns whether the chunk should be removed from memory
    #[inline]
    pub async fn mark_chunk_as_not_watched(&self, chunk: Vector2<i32>) -> bool {
        !self.mark_chunks_as_not_watched(&[chunk]).await.is_empty()
    }

    pub async fn clean_chunks(self: &Arc<Self>, chunks: &[Vector2<i32>]) {
        // Care needs to be take here because of interweaving case:
        // 1) Remove chunk from cache
        // 2) Another player wants same chunk
        // 3) Load (old) chunk from serializer
        // 4) Write (new) chunk from serializer
        // Now outdated chunk data is cached and will be written later

        let chunks_with_no_watchers = chunks
            .iter()
            .filter_map(|pos| {
                // Only chunks that have no entry in the watcher map or have 0 watchers
                if self
                    .chunk_watchers
                    .get(pos)
                    .is_none_or(|count| count.is_zero())
                {
                    self.loaded_chunks.remove(pos).map(|chunk| (*pos, chunk.1))
                } else {
                    None
                }
            })
            .collect::<Vec<_>>();

        let level = self.clone();
        self.spawn_task(async move {
            let chunks_to_remove = chunks_with_no_watchers.clone();

            level.write_chunks(chunks_with_no_watchers).await;
            // Only after we have written the chunks to the serializer do we remove them from the
            // cache
            for (pos, chunk) in chunks_to_remove {
                // Add them back if they have watchers
                if level.chunk_watchers.get(&pos).is_some() {
                    let entry = level.loaded_chunks.entry(pos);
                    if let Entry::Vacant(vacant) = entry {
                        vacant.insert(chunk);
                    }
                }
            }
        });
    }

    pub async fn clean_entity_chunks(self: &Arc<Self>, chunks: &[Vector2<i32>]) {
        // Care needs to be take here because of interweaving case:
        // 1) Remove chunk from cache
        // 2) Another player wants same chunk
        // 3) Load (old) chunk from serializer
        // 4) Write (new) chunk from serializer
        // Now outdated chunk data is cached and will be written later

        let chunks_with_no_watchers = chunks
            .iter()
            .filter_map(|pos| {
                // Only chunks that have no entry in the watcher map or have 0 watchers
                if self
                    .chunk_watchers
                    .get(pos)
                    .is_none_or(|count| count.is_zero())
                {
                    self.loaded_entity_chunks
                        .get(pos)
                        .map(|chunk| (*pos, chunk.value().clone()))
                } else {
                    None
                }
            })
            .collect::<Vec<_>>();

        let level = self.clone();
        self.spawn_task(async move {
            let chunks_to_remove = chunks_with_no_watchers.clone();
            level.write_entity_chunks(chunks_with_no_watchers).await;
            // Only after we have written the chunks to the serializer do we remove them from the
            // cache
            for (pos, _) in chunks_to_remove {
                let _ = level.loaded_entity_chunks.remove_if(&pos, |_, _| {
                    // Recheck that there is no one watching
                    level
                        .chunk_watchers
                        .get(&pos)
                        .is_none_or(|count| count.is_zero())
                });
            }
        });
    }

    // Gets random ticks, block ticks and fluid ticks
    pub async fn get_tick_data(&self) -> TickData {
        let mut ticks = TickData {
            block_ticks: Vec::new(),
            fluid_ticks: Vec::new(),
            random_ticks: Vec::with_capacity(self.loaded_chunks.len() * 3 * 16 * 16),
            block_entities: Vec::new(),
        };
        let mut rng = SmallRng::from_os_rng();
        for chunk in self.loaded_chunks.iter() {
<<<<<<< HEAD
            let Ok(mut chunk) = chunk.try_write() else {
                continue;
            };
=======
            let mut chunk = chunk.write().await;
>>>>>>> c01e0b93
            ticks.block_ticks.extend(chunk.get_and_tick_block_ticks());
            ticks.fluid_ticks.extend(chunk.get_and_tick_fluid_ticks());
            let chunk = chunk.downgrade();

            let chunk_x_base = chunk.position.x * 16;
            let chunk_z_base = chunk.position.y * 16;

            let mut section_blocks = Vec::new();
            for i in 0..chunk.section.sections.len() {
                let mut section_block_data = Vec::new();

                //TODO use game rules to determine how many random ticks to perform
                for _ in 0..3 {
                    let r = rng.random::<u32>();
                    let x_offset = (r & 0xF) as i32;
                    let y_offset = ((r >> 4) & 0xF) as i32 - 32;
                    let z_offset = (r >> 8 & 0xF) as i32;

                    let random_pos = BlockPos::new(
                        chunk_x_base + x_offset,
                        i as i32 * 16 + y_offset,
                        chunk_z_base + z_offset,
                    );

                    let block_id = chunk
                        .section
                        .get_block_absolute_y(x_offset as usize, random_pos.0.y, z_offset as usize)
                        .unwrap_or(Block::AIR.default_state.id);

                    section_block_data.push((random_pos, block_id));
                }
                section_blocks.push(section_block_data);
            }

            for section_data in section_blocks {
                for (random_pos, block_id) in section_data {
                    if has_random_ticks(block_id) {
                        ticks.random_ticks.push(ScheduledTick {
                            block_pos: random_pos,
                            delay: 0,
                            priority: TickPriority::Normal,
                            target_block_id: 0,
                        });
                    }
                }
            }

            let cloned_entities = chunk.block_entities.values().cloned().collect::<Vec<_>>();
            ticks.block_entities.extend(cloned_entities);
        }

        ticks.block_ticks.sort_by_key(|tick| tick.priority);

        ticks
    }

    pub async fn clean_chunk(self: &Arc<Self>, chunk: &Vector2<i32>) {
        self.clean_chunks(&[*chunk]).await;
    }

    pub async fn clean_entity_chunk(self: &Arc<Self>, chunk: &Vector2<i32>) {
        self.clean_entity_chunks(&[*chunk]).await;
    }

    pub fn is_chunk_watched(&self, chunk: &Vector2<i32>) -> bool {
        self.chunk_watchers.get(chunk).is_some()
    }

    pub fn clean_memory(&self) {
        self.chunk_watchers.retain(|_, watcher| !watcher.is_zero());
        self.loaded_chunks
            .retain(|at, _| self.chunk_watchers.get(at).is_some());
        self.loaded_entity_chunks
            .retain(|at, _| self.chunk_watchers.get(at).is_some());

        // if the difference is too big, we can shrink the loaded chunks
        // (1024 chunks is the equivalent to a 32x32 chunks area)
        if self.chunk_watchers.capacity() - self.chunk_watchers.len() >= 4096 {
            self.chunk_watchers.shrink_to_fit();
        }

        // if the difference is too big, we can shrink the loaded chunks
        // (1024 chunks is the equivalent to a 32x32 chunks area)
        if self.loaded_chunks.capacity() - self.loaded_chunks.len() >= 4096 {
            self.loaded_chunks.shrink_to_fit();
        }

        if self.loaded_entity_chunks.capacity() - self.loaded_entity_chunks.len() >= 4096 {
            self.loaded_entity_chunks.shrink_to_fit();
        }
    }

    // Stream the chunks (don't collect them and then do stuff with them)
    /// Spawns a tokio task to stream chunks.
    /// Important: must be called from an async function (or changed to accept a tokio runtime
    /// handle)
    pub fn receive_chunks(
        self: &Arc<Self>,
        chunks: Vec<Vector2<i32>>,
    ) -> UnboundedReceiver<(SyncChunk, bool)> {
        let (sender, receiver) = mpsc::unbounded_channel();
        // Put this in another thread so we aren't blocking on it
        let level = self.clone();
        self.spawn_task(async move {
            let cancel_notifier = level.shutdown_notifier.notified();
            let fetch_task = level.fetch_chunks(&chunks, sender);

            // Don't continue to handle chunks if we are shutting down
            select! {
                () = cancel_notifier => {},
                () = fetch_task => {}
            };
        });

        receiver
    }

    pub fn receive_entity_chunks(
        self: &Arc<Self>,
        chunks: Vec<Vector2<i32>>,
    ) -> UnboundedReceiver<(SyncEntityChunk, bool)> {
        let (sender, receiver) = mpsc::unbounded_channel();
        // Put this in another thread so we aren't blocking on it
        let level = self.clone();
        self.spawn_task(async move {
            let cancel_notifier = level.shutdown_notifier.notified();
            let fetch_task = level.fetch_entity_chunks(&chunks, sender);

            // Don't continue to handle chunks if we are shutting down
            select! {
                () = cancel_notifier => {},
                () = fetch_task => {}
            };
        });

        receiver
    }

    pub async fn get_chunk(
        self: &Arc<Self>,
        chunk_coordinate: Vector2<i32>,
    ) -> Arc<RwLock<ChunkData>> {
        match self.try_get_chunk(chunk_coordinate) {
            Some(chunk) => chunk.clone(),
            None => self.receive_chunk(chunk_coordinate).await.0,
        }
    }

    pub async fn get_entity_chunk(
        self: &Arc<Self>,
        chunk_coordinate: Vector2<i32>,
    ) -> Arc<RwLock<ChunkEntityData>> {
        match self.try_get_entity_chunk(chunk_coordinate) {
            Some(chunk) => chunk.clone(),
            None => self.receive_entity_chunk(chunk_coordinate).await.0,
        }
    }

    pub async fn receive_chunk(
        self: &Arc<Self>,
        chunk_pos: Vector2<i32>,
    ) -> (Arc<RwLock<ChunkData>>, bool) {
        let mut receiver = self.receive_chunks(vec![chunk_pos]);

        receiver
            .recv()
            .await
            .expect("Channel closed for unknown reason")
    }

    pub async fn receive_entity_chunk(
        self: &Arc<Self>,
        chunk_pos: Vector2<i32>,
    ) -> (Arc<RwLock<ChunkEntityData>>, bool) {
        let mut receiver = self.receive_entity_chunks(vec![chunk_pos]);

        receiver
            .recv()
            .await
            .expect("Channel closed for unknown reason")
    }

    pub async fn get_block_state(self: &Arc<Self>, position: &BlockPos) -> RawBlockState {
        let (chunk_coordinate, relative) = position.chunk_and_chunk_relative_position();
        let chunk = self.get_chunk(chunk_coordinate).await;

        let chunk = chunk.read().await;
        let Some(id) = chunk.section.get_block_absolute_y(
            relative.x as usize,
            relative.y,
            relative.z as usize,
        ) else {
            return RawBlockState(Block::AIR.default_state.id);
        };

        RawBlockState(id)
    }

    pub async fn set_block_state(
        self: &Arc<Self>,
        position: &BlockPos,
        block_state_id: BlockStateId,
    ) -> BlockStateId {
        let (chunk_coordinate, relative) = position.chunk_and_chunk_relative_position();
        let chunk = self.get_chunk(chunk_coordinate).await;
        let mut chunk = chunk.write().await;

        let replaced_block_state_id = chunk
            .section
            .get_block_absolute_y(relative.x as usize, relative.y, relative.z as usize)
            .unwrap();

        if replaced_block_state_id == block_state_id {
            return block_state_id;
        }

        chunk.mark_dirty(true);

        chunk.section.set_block_absolute_y(
            relative.x as usize,
            relative.y,
            relative.z as usize,
            block_state_id,
        );
        replaced_block_state_id
    }

    pub async fn write_chunks(&self, chunks_to_write: Vec<(Vector2<i32>, SyncChunk)>) {
        if chunks_to_write.is_empty() {
            return;
        }

        let chunk_saver = self.chunk_saver.clone();
        let level_folder = self.level_folder.clone();

        trace!("Sending chunks to ChunkIO {:}", chunks_to_write.len());
        if let Err(error) = chunk_saver
            .save_chunks(&level_folder, chunks_to_write)
            .await
        {
            log::error!("Failed writing Chunk to disk {error}");
        }
    }

    pub async fn write_entity_chunks(&self, chunks_to_write: Vec<(Vector2<i32>, SyncEntityChunk)>) {
        if chunks_to_write.is_empty() {
            return;
        }

        let chunk_saver = self.entity_saver.clone();
        let level_folder = self.level_folder.clone();

        trace!("Sending chunks to ChunkIO {:}", chunks_to_write.len());
        if let Err(error) = chunk_saver
            .save_chunks(&level_folder, chunks_to_write)
            .await
        {
            log::error!("Failed writing Chunk to disk {error}");
        }
    }

    /// Initializes the spawn chunks to these chunks
    pub async fn read_spawn_chunks(self: &Arc<Self>, chunks: &[Vector2<i32>]) {
        let (send, mut recv) = mpsc::unbounded_channel();

        let fetcher = self.fetch_chunks(chunks, send);
        let handler = async {
            while let Some((chunk, _)) = recv.recv().await {
                let pos = chunk.read().await.position;
                self.spawn_chunks.insert(pos, chunk);
            }
        };

        let _ = tokio::join!(fetcher, handler);
        log::debug!("Read {} chunks as spawn chunks", chunks.len());
    }

    /// Reads/Generates many chunks in a world
    /// Note: The order of the output chunks will almost never be in the same order as the order of input chunks
    pub async fn fetch_chunks(
        self: &Arc<Self>,
        chunks: &[Vector2<i32>],
        channel: mpsc::UnboundedSender<(SyncChunk, bool)>,
    ) {
        if chunks.is_empty() {
            return;
        }

        // If false, stop loading chunks because the channel has closed.
        let send_chunk =
            move |is_new: bool,
                  chunk: SyncChunk,
                  channel: &mpsc::UnboundedSender<(SyncChunk, bool)>| {
                channel.send((chunk, is_new)).is_ok()
            };

        // First send all chunks that we have cached
        // We expect best case scenario to have all cached
        let mut remaining_chunks = Vec::new();
        for chunk in chunks {
            let is_ok = if let Some(chunk) = self.loaded_chunks.get(chunk) {
                send_chunk(false, chunk.value().clone(), &channel)
            } else if let Some(spawn_chunk) = self.spawn_chunks.get(chunk) {
                // Also clone the arc into the loaded chunks
                self.loaded_chunks
                    .insert(*chunk, spawn_chunk.value().clone());
                send_chunk(false, spawn_chunk.value().clone(), &channel)
            } else {
                remaining_chunks.push(*chunk);
                true
            };

            if !is_ok {
                return;
            }
        }

        if remaining_chunks.is_empty() {
            return;
        }

        // These just pass data between async tasks, each of which do not block on anything, so
        // these do not need to hold a lot
        let (load_bridge_send, mut load_bridge_recv) =
            tokio::sync::mpsc::channel::<LoadedData<SyncChunk, ChunkReadingError>>(16);
        let (generate_bridge_send, mut generate_bridge_recv) = tokio::sync::mpsc::channel(16);

        let load_channel = channel.clone();
        let loaded_chunks = self.loaded_chunks.clone();
        let handle_load = async move {
            while let Some(data) = load_bridge_recv.recv().await {
                let is_ok = match data {
                    LoadedData::Loaded(chunk) => {
                        let position = chunk.read().await.position;

                        let value = loaded_chunks
                            .entry(position)
                            .or_insert(chunk)
                            .value()
                            .clone();
                        send_chunk(false, value, &load_channel)
                    }
                    LoadedData::Missing(pos) => generate_bridge_send.send(pos).await.is_ok(),
                    LoadedData::Error((pos, error)) => {
                        match error {
                            // this is expected, and is not an error
                            ChunkReadingError::ChunkNotExist
                            | ChunkReadingError::ParsingError(
                                ChunkParsingError::ChunkNotGenerated,
                            ) => {}
                            // this is an error, and we should log it
                            error => {
                                log::error!(
                                    "Failed to load chunk at {pos:?}: {error} (regenerating)"
                                );
                            }
                        };

                        generate_bridge_send.send(pos).await.is_ok()
                    }
                };

                if !is_ok {
                    // This isn't recoverable, so stop listening
                    return;
                }
            }
        };

        let loaded_chunks = self.loaded_chunks.clone();
        let world_gen = self.world_gen.clone();
        let block_registry = self.block_registry.clone();
        let self_clone = self.clone();
        //let chunk_generation_semaphore = self.chunk_generation_semaphore.clone();
        let world_gen_pool = self.world_gen_pool.clone();
        let handle_generate = async move {
            let continue_to_generate = Arc::new(AtomicBool::new(true));
            while let Some(pos) = generate_bridge_recv.recv().await {
                if !continue_to_generate.load(Ordering::Relaxed) {
                    return;
                }

                let loaded_chunks = loaded_chunks.clone();
                let world_gen = world_gen.clone();
                let channel = channel.clone();
                let cloned_continue_to_generate = continue_to_generate.clone();
                let block_registry = block_registry.clone();
                let self_clone = self_clone.clone();

                let notify = {
                    let mut locks = self_clone.chunk_generation_locks.lock().await;
                    if let Some(existing) = locks.get(&pos) {
                        Some(existing.clone())
                    } else {
                        let notify = Arc::new(Notify::new());
                        locks.insert(pos, notify.clone());
                        None
                    }
                };

                if let Some(notify) = notify {
                    // Wait for the chunk to be generated by another task
                    notify.notified().await;
                    // After being notified, the chunk should be in loaded_chunks
                    // However, it might have been unloaded between notification and access
                    if let Some(chunk) = loaded_chunks.get(&pos) {
                        let chunk = chunk.clone();
                        if !send_chunk(true, chunk, &channel) {
                            // Stop any additional queued generations
                            cloned_continue_to_generate.store(false, Ordering::Relaxed);
                        }
                    } else {
                        // Chunk was unloaded after notification, skip this iteration
                        // The chunk generation will be retried if needed
                        log::info!("Chunk at {pos:?} was unloaded after generation notification");
                    }
                } else {
                    //let _permit = chunk_generation_semaphore
                    //    .acquire()
                    //    .await
                    //    .expect("Semaphore closed");
                    let handle = tokio::runtime::Handle::current();
                    world_gen_pool.spawn(move || {
                        // Acquire a permit from the semaphore to limit concurrent generation

                        // Rayon tasks are queued, so also check it here
                        if !cloned_continue_to_generate.load(Ordering::Relaxed) {
                            return;
                        }

                        let result = {
                            // Deduplicate chunk generation using chunk_generation_locks

                            // We are responsible for generating the chunk
                            let generated_chunk = world_gen.generate_chunk(
                                &self_clone,
                                block_registry.as_ref(),
                                &pos,
                            );
                            let arc_chunk = Arc::new(RwLock::new(generated_chunk));
                            loaded_chunks.insert(pos, arc_chunk.clone());

                            // Store the notify for later removal
                            (arc_chunk, pos)
                        };

                        // Remove the notify and wake up any waiters
                        // Do this outside the rayon thread to avoid deadlock
                        let (arc_chunk, pos) = result;
                        {
                            let self_clone = self_clone.clone();
                            handle.spawn(async move {
                                let mut locks = self_clone.chunk_generation_locks.lock().await;
                                if let Some(notify) = locks.remove(&pos) {
                                    notify.notify_waiters();
                                }
                            });
                        }

                        if !send_chunk(true, arc_chunk, &channel) {
                            // Stop any additional queued generations
                            cloned_continue_to_generate.store(false, Ordering::Relaxed);
                        }
                    });
                }
            }
        };

        let tracker = TaskTracker::new();
        tracker.spawn(handle_load);
        tracker.spawn(handle_generate);

        self.chunk_saver
            .fetch_chunks(&self.level_folder, &remaining_chunks, load_bridge_send)
            .await;

        tracker.close();
        tracker.wait().await;
    }

    pub async fn fetch_entity_chunks(
        self: &Arc<Self>,
        chunks: &[Vector2<i32>],
        channel: mpsc::UnboundedSender<(SyncEntityChunk, bool)>,
    ) {
        if chunks.is_empty() {
            return;
        }

        // If false, stop loading chunks because the channel has closed.
        let send_chunk =
            move |is_new: bool,
                  chunk: SyncEntityChunk,
                  channel: &mpsc::UnboundedSender<(SyncEntityChunk, bool)>| {
                channel.send((chunk, is_new)).is_ok()
            };

        // First send all chunks that we have cached
        // We expect best case scenario to have all cached
        let mut remaining_chunks = Vec::new();
        for chunk in chunks {
            let is_ok = if let Some(chunk) = self.loaded_entity_chunks.get(chunk) {
                send_chunk(false, chunk.value().clone(), &channel)
            } else {
                remaining_chunks.push(*chunk);
                true
            };

            if !is_ok {
                return;
            }
        }

        if remaining_chunks.is_empty() {
            return;
        }

        // These just pass data between async tasks, each of which do not block on anything, so
        // these do not need to hold a lot
        let (load_bridge_send, mut load_bridge_recv) =
            tokio::sync::mpsc::channel::<LoadedData<SyncEntityChunk, ChunkReadingError>>(16);
        let (generate_bridge_send, mut generate_bridge_recv) = tokio::sync::mpsc::channel(16);

        let load_channel = channel.clone();
        let loaded_chunks = self.loaded_entity_chunks.clone();
        let handle_load = async move {
            while let Some(data) = load_bridge_recv.recv().await {
                let is_ok = match data {
                    LoadedData::Loaded(chunk) => {
                        let position = chunk.read().await.chunk_position;

                        let value = loaded_chunks
                            .entry(position)
                            .or_insert(chunk)
                            .value()
                            .clone();
                        send_chunk(false, value, &load_channel)
                    }
                    LoadedData::Missing(pos) => generate_bridge_send.send(pos).await.is_ok(),
                    LoadedData::Error((pos, error)) => {
                        match error {
                            // this is expected, and is not an error
                            ChunkReadingError::ChunkNotExist
                            | ChunkReadingError::InvalidHeader
                            | ChunkReadingError::ParsingError(
                                ChunkParsingError::ChunkNotGenerated,
                            ) => {}
                            // this is an error, and we should log it
                            error => {
                                log::error!(
                                    "Failed to load a Entity chunk at {pos:?}: {error} (regenerating)"
                                );
                            }
                        };

                        generate_bridge_send.send(pos).await.is_ok()
                    }
                };

                if !is_ok {
                    // This isn't recoverable, so stop listening
                    return;
                }
            }
        };

        let loaded_chunks = self.loaded_entity_chunks.clone();
        //let chunk_generation_semaphore = self.chunk_generation_semaphore.clone();
        let handle_generate = async move {
            let continue_to_generate = Arc::new(AtomicBool::new(true));
            while let Some(pos) = generate_bridge_recv.recv().await {
                if !continue_to_generate.load(Ordering::Relaxed) {
                    return;
                }

                let loaded_chunks = loaded_chunks.clone();
                let channel = channel.clone();
                let cloned_continue_to_generate = continue_to_generate.clone();
                //let semaphore = chunk_generation_semaphore.clone();

                tokio::spawn(async move {
                    // Acquire a permit from the semaphore to limit concurrent generation
                    //let _permit = semaphore.acquire().await.expect("Semaphore closed");

                    // Rayon tasks are queued, so also check it here
                    if !cloned_continue_to_generate.load(Ordering::Relaxed) {
                        return;
                    }

                    let result = {
                        let entry = loaded_chunks.entry(pos); // Get the entry for the position

                        // Check if the entry already exists.
                        // If not, generate the chunk asynchronously and insert it.
                        match entry {
                            Entry::Occupied(entry) => entry.into_ref(),
                            Entry::Vacant(entry) => {
                                let generated_chunk = ChunkEntityData {
                                    chunk_position: pos,
                                    data: HashMap::new(),
                                    dirty: true,
                                };
                                entry.insert(Arc::new(RwLock::new(generated_chunk)))
                            }
                        }
                        .value()
                        .clone()
                    };

                    if !send_chunk(true, result, &channel) {
                        // Stop any additional queued generations
                        cloned_continue_to_generate.store(false, Ordering::Relaxed);
                    }
                });
            }
        };

        let tracker = TaskTracker::new();
        tracker.spawn(handle_load);
        tracker.spawn(handle_generate);

        self.entity_saver
            .fetch_chunks(&self.level_folder, &remaining_chunks, load_bridge_send)
            .await;

        tracker.close();
        tracker.wait().await;
    }

    pub fn try_get_chunk(
        &self,
        coordinates: Vector2<i32>,
    ) -> Option<dashmap::mapref::one::Ref<'_, Vector2<i32>, Arc<RwLock<ChunkData>>>> {
        self.loaded_chunks.try_get(&coordinates).try_unwrap()
    }

    pub fn try_get_entity_chunk(
        &self,
        coordinates: Vector2<i32>,
    ) -> Option<dashmap::mapref::one::Ref<'_, Vector2<i32>, Arc<RwLock<ChunkEntityData>>>> {
        self.loaded_entity_chunks.try_get(&coordinates).try_unwrap()
    }
}<|MERGE_RESOLUTION|>--- conflicted
+++ resolved
@@ -405,13 +405,7 @@
         };
         let mut rng = SmallRng::from_os_rng();
         for chunk in self.loaded_chunks.iter() {
-<<<<<<< HEAD
-            let Ok(mut chunk) = chunk.try_write() else {
-                continue;
-            };
-=======
             let mut chunk = chunk.write().await;
->>>>>>> c01e0b93
             ticks.block_ticks.extend(chunk.get_and_tick_block_ticks());
             ticks.fluid_ticks.extend(chunk.get_and_tick_fluid_ticks());
             let chunk = chunk.downgrade();
