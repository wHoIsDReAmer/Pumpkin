--- conflicted
+++ resolved
@@ -2,13 +2,8 @@
 use pumpkin_world::item::Item;
 use serde::ser::SerializeSeq;
 use serde::{
-<<<<<<< HEAD
     de::{self, SeqAccess, Visitor},
     Deserialize, Serialize, Serializer,
-=======
-    de::{self, SeqAccess},
-    Deserialize,
->>>>>>> c02200c7
 };
 
 #[derive(Debug, Clone)]
@@ -82,7 +77,6 @@
     }
 }
 
-<<<<<<< HEAD
 impl Serialize for Slot {
     fn serialize<S>(&self, serializer: S) -> Result<S::Ok, S::Error>
     where
@@ -135,8 +129,7 @@
     }
 }
 
-=======
->>>>>>> c02200c7
+
 impl Slot {
     pub fn to_item(self) -> Option<Item> {
         let item_id = self.item_id?.0.try_into().unwrap();
